--- conflicted
+++ resolved
@@ -167,7 +167,6 @@
         self.assertEqual(dictionary.num_pos, dictionary_from_corpus.num_pos)
         self.assertEqual(dictionary.num_nnz, dictionary_from_corpus.num_nnz)
 
-<<<<<<< HEAD
         # Create dictionary from corpus with an id=>token map
         dictionary_from_corpus_2 = Dictionary.from_corpus(corpus, id2word=dictionary)
 
@@ -177,12 +176,10 @@
         self.assertEqual(dictionary.num_pos, dictionary_from_corpus_2.num_pos)
         self.assertEqual(dictionary.num_nnz, dictionary_from_corpus_2.num_nnz)
 
-=======
-        # Ensure Sparse2Corpus is compatiable with from_corpus
+        # Ensure Sparse2Corpus is compatible with from_corpus
         bow = gensim.matutils.Sparse2Corpus(scipy.sparse.rand(10, 100))
         dictionary = Dictionary.from_corpus(bow)
         self.assertEqual(dictionary.num_docs, 100)
->>>>>>> bff5320f
 
     def test_dict_interface(self):
         """Test Python 2 dict-like interface in both Python 2 and 3."""
